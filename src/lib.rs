--- conflicted
+++ resolved
@@ -194,11 +194,7 @@
                                     logic_error("You don't have that many kernels on your cob.")
                                 }
                             } else {
-<<<<<<< HEAD
-                                panic!("You can only index with an int");
-=======
                                 logic_error("You can only index with an int");
->>>>>>> 8f593c95
                             }
                         } else {
                             logic_error("Type error, you are trying index something other than a cob.")
