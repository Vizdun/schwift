--- conflicted
+++ resolved
@@ -1,8 +1,5 @@
-<<<<<<< HEAD
-=======
 use std::collections::HashMap;
 
->>>>>>> 7e5b187f
 pub mod schwift_grammar;
 
 #[derive(Debug,Clone)]
@@ -29,7 +26,6 @@
     TypeError(Value, Value),
 }
 
-<<<<<<< HEAD
 enum Operator {
     Add,
     Subtract,
@@ -50,10 +46,6 @@
     Delete(String),
 }
 
-const QUOTES: [&'static str; 2] = [
-    "foo",
-    "bar",
-=======
 pub const QUOTES: [&'static str; 8] = [
     "Nobody exists on purpose, nobody belongs anywhere, we're all going to die. -Morty",
     "That's planning for failure Morty, even dumber than regular planning. -Rick",
@@ -63,7 +55,6 @@
     "There is no god, gotta rip that band aid off now. You\'ll thank me later. -Rick",
     "Your program is a piece of shit and I can proove it mathmatically. -Rick",
     "Interpreting Morty, it hits hard, then it slowly fades, leaving you stranded in a failing program. -Rick",
->>>>>>> 7e5b187f
 ];
 
 enum Operator {
